--- conflicted
+++ resolved
@@ -4,25 +4,12 @@
   name: replace-description-patch
 spec:
   description: |-
-<<<<<<< HEAD
-    Red Hat OpenShift AI is a complete platform for the entire lifecycle of your AI/ML projects.
+    The Open Data Hub is a machine-learning-as-a-service platform built on Red Hat's Kubernetes-based OpenShift® Container Platform. Open Data Hub integrates multiple AI/ML open source components into one operator that can easily be downloaded and installed by OpenShift users.
 
-    When using Red Hat OpenShift AI, your users will find all the tools they would expect from a modern AI/ML platform in an interface that is intuitive, requires no local install, and is backed by the power of your OpenShift cluster.
+    Open Data Hub operator allows users to install and manage components of the Open Data Hub. Users can mix and match tools from each project to fulfill the needs of their use case. Each of the projects share some components, but can be mostly seen as an extension of each other to provide a complete solution for both novice and skilled enterprise users.
 
-    Your Data Scientists will feel right at home with quick and simple access to the Notebook interface they are used to. They can leverage the default Notebook Images (including PyTorch, TensorFlow, and CUDA), or add custom ones. Your MLOps engineers will be able to leverage Data Science Pipelines to easily parallelize and/or schedule the required workloads. They can then quickly serve, monitor, and update the created AI/ML models. They can do that by either using the provided out-of-the-box OpenVino Server Model Runtime or by adding their own custom serving runtime instead. These activities are tied together with the concept of Data Science Projects, simplifying both organization and collaboration.
+    ### Components
 
-    But beyond the individual features, one of the key aspects of this platform is its flexibility. Not only can you augment it with your own Customer Workbench Image and Custom Model Serving Runtime Images, but you will also have a consistent experience across any infrastructure footprint. Be it in the public cloud, private cloud, on-premises, and even in disconnected clusters. Red Hat OpenShift AI can be installed on any supported OpenShift. It can scale out or in depending on the size of your team and its computing requirements.
-
-    Finally, thanks to the operator-driven deployment and updates, the administrative load of the platform is very light, leaving everyone more time to focus on the work that makes a difference.
-
-=======
-    The Open Data Hub is a machine-learning-as-a-service platform built on Red Hat's Kubernetes-based OpenShift® Container Platform. Open Data Hub integrates multiple AI/ML open source components into one operator that can easily be downloaded and installed by OpenShift users.
-    
-    Open Data Hub operator allows users to install and manage components of the Open Data Hub. Users can mix and match tools from each project to fulfill the needs of their use case. Each of the projects share some components, but can be mostly seen as an extension of each other to provide a complete solution for both novice and skilled enterprise users.
-        
->>>>>>> c899e91f
-    ### Components
-    
     * Open Data Hub Dashboard - A web dashboard that displays installed Open Data Hub components with easy access to component UIs and documentation
     * ODH Notebook Controller - Secure management of Jupyter Notebook in Kubernetes environments built on top of Kubeflow Notebook Controller with support for OAuth
     * Jupyter Notebooks - JupyterLab notebook that provide Python support for GPU workloads
